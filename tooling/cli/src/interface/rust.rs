// Copyright 2019-2022 Tauri Programme within The Commons Conservancy
// SPDX-License-Identifier: Apache-2.0
// SPDX-License-Identifier: MIT

use std::{
  collections::HashMap,
  ffi::OsStr,
  fs::{File, FileType},
  io::{BufRead, Read, Write},
  path::{Path, PathBuf},
  process::{Command, ExitStatus},
  str::FromStr,
  sync::{mpsc::sync_channel, Arc, Mutex},
  time::{Duration, Instant},
};

use anyhow::Context;
#[cfg(target_os = "linux")]
use heck::ToKebabCase;
use ignore::gitignore::{Gitignore, GitignoreBuilder};
use log::{debug, error, info};
use notify::RecursiveMode;
use notify_debouncer_mini::new_debouncer;
use serde::Deserialize;
use tauri_bundler::{
  AppCategory, BundleBinary, BundleSettings, DebianSettings, MacOsSettings, PackageSettings,
  UpdaterSettings, WindowsSettings,
};
use tauri_utils::config::parse::is_configuration_file;

<<<<<<< HEAD
use super::{AppSettings, ExitReason, Interface};
use crate::{
  helpers::{
    app_paths::tauri_dir,
    config::{nsis_settings, reload as reload_config, wix_settings, Config},
  },
  CommandExt,
=======
use super::{AppSettings, DevProcess, ExitReason, Interface};
use crate::helpers::{
  app_paths::{app_dir, tauri_dir},
  config::{reload as reload_config, wix_settings, Config},
>>>>>>> 348b26ff
};

mod cargo_config;
mod desktop;
pub mod manifest;
use cargo_config::Config as CargoConfig;
use manifest::{rewrite_manifest, Manifest};

#[derive(Debug, Default, Clone)]
pub struct Options {
  pub runner: Option<String>,
  pub debug: bool,
  pub target: Option<String>,
  pub features: Option<Vec<String>>,
  pub args: Vec<String>,
  pub config: Option<String>,
  pub no_watch: bool,
}

impl From<crate::build::Options> for Options {
  fn from(options: crate::build::Options) -> Self {
    Self {
      runner: options.runner,
      debug: options.debug,
      target: options.target,
      features: options.features,
      args: options.args,
      config: options.config,
      no_watch: true,
    }
  }
}

impl From<crate::dev::Options> for Options {
  fn from(options: crate::dev::Options) -> Self {
    Self {
      runner: options.runner,
      debug: !options.release_mode,
      target: options.target,
      features: options.features,
      args: options.args,
      config: options.config,
      no_watch: options.no_watch,
    }
  }
}

#[derive(Debug, Clone)]
pub struct MobileOptions {
  pub debug: bool,
  pub features: Option<Vec<String>>,
  pub args: Vec<String>,
  pub config: Option<String>,
  pub no_watch: bool,
}

#[derive(Debug)]
pub struct Target {
  name: String,
  installed: bool,
}

pub struct Rust {
  app_settings: RustAppSettings,
  config_features: Vec<String>,
  product_name: Option<String>,
  available_targets: Option<Vec<Target>>,
}

impl Interface for Rust {
  type AppSettings = RustAppSettings;

  fn new(config: &Config, target: Option<String>) -> crate::Result<Self> {
    let manifest = {
      let (tx, rx) = sync_channel(1);
      let mut watcher = new_debouncer(Duration::from_secs(1), None, move |r| {
        if let Ok(events) = r {
          tx.send(events).unwrap()
        }
      })
      .unwrap();
      watcher
        .watcher()
        .watch(&tauri_dir().join("Cargo.toml"), RecursiveMode::Recursive)?;
      let manifest = rewrite_manifest(config)?;
      let now = Instant::now();
      let timeout = Duration::from_secs(2);
      loop {
        if now.elapsed() >= timeout {
          break;
        }
        if rx.try_recv().is_ok() {
          break;
        }
      }
      manifest
    };

    if let Some(minimum_system_version) = &config.tauri.bundle.macos.minimum_system_version {
      std::env::set_var("MACOSX_DEPLOYMENT_TARGET", minimum_system_version);
    }

    let app_settings = RustAppSettings::new(config, manifest, target)?;

    Ok(Self {
      app_settings,
      config_features: config.build.features.clone().unwrap_or_default(),
      product_name: config.package.product_name.clone(),
      available_targets: None,
    })
  }

  fn app_settings(&self) -> &Self::AppSettings {
    &self.app_settings
  }

  fn build(&mut self, mut options: Options) -> crate::Result<()> {
    options
      .features
      .get_or_insert(Vec::new())
      .push("custom-protocol".into());
    desktop::build(
      options,
      &self.app_settings,
      self.product_name.clone(),
      &mut self.available_targets,
      self.config_features.clone(),
    )?;
    Ok(())
  }

  fn dev<F: Fn(ExitStatus, ExitReason) + Send + Sync + 'static>(
    &mut self,
    mut options: Options,
    on_exit: F,
  ) -> crate::Result<()> {
    let on_exit = Arc::new(on_exit);

    let mut run_args = Vec::new();
    dev_options(
      &mut options.args,
      &mut run_args,
      &mut options.features,
      self.app_settings.manifest.features(),
    );

    if options.no_watch {
      let (tx, rx) = sync_channel(1);
      self.run_dev(options, run_args, move |status, reason| {
        tx.send(()).unwrap();
        on_exit(status, reason)
      })?;

      rx.recv().unwrap();
      Ok(())
    } else {
      let config = options.config.clone();
      let run = Arc::new(|rust: &mut Rust| {
        let on_exit = on_exit.clone();
        rust.run_dev(options.clone(), run_args.clone(), move |status, reason| {
          on_exit(status, reason)
        })
      });
      self.run_dev_watcher(config, run)
    }
  }

  fn mobile_dev<R: Fn(MobileOptions) -> crate::Result<Box<dyn DevProcess>>>(
    &mut self,
    mut options: MobileOptions,
    runner: R,
  ) -> crate::Result<()> {
    let mut run_args = Vec::new();
    dev_options(
      &mut options.args,
      &mut run_args,
      &mut options.features,
      self.app_settings.manifest.features(),
    );

    if options.no_watch {
      runner(options)?;
      Ok(())
    } else {
      let config = options.config.clone();
      let run = Arc::new(|_rust: &mut Rust| runner(options.clone()));
      self.run_dev_watcher(config, run)
    }
  }

  fn env(&self) -> HashMap<&str, String> {
    let mut env = HashMap::new();
    env.insert(
      "TAURI_TARGET_TRIPLE",
      self.app_settings.target_triple.clone(),
    );

    let mut s = self.app_settings.target_triple.split('-');
    let (arch, _, host) = (s.next().unwrap(), s.next().unwrap(), s.next().unwrap());
    env.insert(
      "TAURI_ARCH",
      match arch {
        // keeps compatibility with old `std::env::consts::ARCH` implementation
        "i686" | "i586" => "x86".into(),
        a => a.into(),
      },
    );
    env.insert(
      "TAURI_PLATFORM",
      match host {
        // keeps compatibility with old `std::env::consts::OS` implementation
        "darwin" => "macos".into(),
        "ios-sim" => "ios".into(),
        "androideabi" => "android".into(),
        h => h.into(),
      },
    );

    env.insert(
      "TAURI_FAMILY",
      match host {
        "windows" => "windows".into(),
        _ => "unix".into(),
      },
    );

    match host {
      "linux" => env.insert("TAURI_PLATFORM_TYPE", "Linux".into()),
      "windows" => env.insert("TAURI_PLATFORM_TYPE", "Windows_NT".into()),
      "darwin" => env.insert("TAURI_PLATFORM_TYPE", "Darwin".into()),
      _ => None,
    };

    env
  }
}

struct IgnoreMatcher(Vec<Gitignore>);

impl IgnoreMatcher {
  fn is_ignore(&self, path: &Path, is_dir: bool) -> bool {
    for gitignore in &self.0 {
      if gitignore.matched(path, is_dir).is_ignore() {
        return true;
      }
    }
    false
  }
}

fn build_ignore_matcher(dir: &Path) -> IgnoreMatcher {
  let mut matchers = Vec::new();

  // ignore crate doesn't expose an API to build `ignore::gitignore::GitIgnore`
  // with custom ignore file names so we have to walk the directory and collect
  // our custom ignore files and add it using `ignore::gitignore::GitIgnoreBuilder::add`
  for entry in ignore::WalkBuilder::new(dir)
    .require_git(false)
    .ignore(false)
    .overrides(
      ignore::overrides::OverrideBuilder::new(dir)
        .add(".taurignore")
        .unwrap()
        .build()
        .unwrap(),
    )
    .build()
    .flatten()
  {
    let path = entry.path();
    if path.file_name() == Some(OsStr::new(".taurignore")) {
      let mut ignore_builder = GitignoreBuilder::new(path.parent().unwrap());

      ignore_builder.add(path);

      if let Ok(ignore_file) = std::env::var("TAURI_DEV_WATCHER_IGNORE_FILE") {
        ignore_builder.add(dir.join(ignore_file));
      }

      for line in crate::dev::TAURI_DEV_WATCHER_GITIGNORE.lines().flatten() {
        let _ = ignore_builder.add_line(None, &line);
      }

      matchers.push(ignore_builder.build().unwrap());
    }
  }

  IgnoreMatcher(matchers)
}

fn lookup<F: FnMut(FileType, PathBuf)>(dir: &Path, mut f: F) {
  let mut default_gitignore = std::env::temp_dir();
  default_gitignore.push(".tauri-dev");
  let _ = std::fs::create_dir_all(&default_gitignore);
  default_gitignore.push(".gitignore");
  if !default_gitignore.exists() {
    if let Ok(mut file) = std::fs::File::create(default_gitignore.clone()) {
      let _ = file.write_all(crate::dev::TAURI_DEV_WATCHER_GITIGNORE);
    }
  }

  let mut builder = ignore::WalkBuilder::new(dir);
  builder.add_custom_ignore_filename(".taurignore");
  let _ = builder.add_ignore(default_gitignore);
  if let Ok(ignore_file) = std::env::var("TAURI_DEV_WATCHER_IGNORE_FILE") {
    builder.add_ignore(ignore_file);
  }
  builder.require_git(false).ignore(false).max_depth(Some(1));

  for entry in builder.build().flatten() {
    f(entry.file_type().unwrap(), dir.join(entry.path()));
  }
}

fn dev_options(
  args: &mut Vec<String>,
  run_args: &mut Vec<String>,
  features: &mut Option<Vec<String>>,
  manifest_features: HashMap<String, Vec<String>>,
) {
  let mut dev_args = Vec::new();
  let mut reached_run_args = false;
  for arg in args.clone() {
    if reached_run_args {
      run_args.push(arg);
    } else if arg == "--" {
      reached_run_args = true;
    } else {
      dev_args.push(arg);
    }
  }
  *args = dev_args;

  if !args.contains(&"--no-default-features".into()) {
    let enable_features: Vec<String> = manifest_features
      .get("default")
      .cloned()
      .unwrap_or_default()
      .into_iter()
      .filter(|feature| {
        if let Some(manifest_feature) = manifest_features.get(feature) {
          !manifest_feature.contains(&"tauri/custom-protocol".into())
        } else {
          feature != "tauri/custom-protocol"
        }
      })
      .collect();
    args.push("--no-default-features".into());
    if !enable_features.is_empty() {
      features.get_or_insert(Vec::new()).extend(enable_features);
    }
  }
}

impl Rust {
  fn run_dev<F: Fn(ExitStatus, ExitReason) + Send + Sync + 'static>(
    &mut self,
    options: Options,
    run_args: Vec<String>,
    on_exit: F,
  ) -> crate::Result<Box<dyn DevProcess>> {
    desktop::run_dev(
      options,
      run_args,
      &mut self.available_targets,
      self.config_features.clone(),
      &self.app_settings,
      self.product_name.clone(),
      on_exit,
    )
    .map(|c| Box::new(c) as Box<dyn DevProcess>)
  }

  fn run_dev_watcher<F: Fn(&mut Rust) -> crate::Result<Box<dyn DevProcess>>>(
    &mut self,
    config: Option<String>,
    run: Arc<F>,
  ) -> crate::Result<()> {
    let child = run(self)?;

    let process = Arc::new(Mutex::new(child));
    let (tx, rx) = sync_channel(1);
    let app_path = app_dir();
    let tauri_path = tauri_dir();
    let workspace_path = get_workspace_dir()?;

    let watch_folders = if tauri_path == workspace_path {
      vec![tauri_path]
    } else {
      let cargo_settings = CargoSettings::load(&workspace_path)?;
      cargo_settings
        .workspace
        .as_ref()
        .map(|w| {
          w.members
            .clone()
            .unwrap_or_default()
            .into_iter()
            .map(|p| workspace_path.join(p))
            .collect()
        })
        .unwrap_or_else(|| vec![tauri_path])
    };

    let watch_folders = watch_folders.iter().map(Path::new).collect::<Vec<_>>();
    let common_ancestor = common_path::common_path_all(watch_folders.clone()).unwrap();
    let ignore_matcher = build_ignore_matcher(&common_ancestor);

    let mut watcher = new_debouncer(Duration::from_secs(1), None, move |r| {
      if let Ok(events) = r {
        tx.send(events).unwrap()
      }
    })
    .unwrap();
    for path in watch_folders {
      if !ignore_matcher.is_ignore(path, true) {
        info!("Watching {} for changes...", path.display());
        lookup(path, |file_type, p| {
          if p != path {
            debug!("Watching {} for changes...", p.display());
            let _ = watcher.watcher().watch(
              &p,
              if file_type.is_dir() {
                RecursiveMode::Recursive
              } else {
                RecursiveMode::NonRecursive
              },
            );
          }
        });
      }
    }

    loop {
      if let Ok(events) = rx.recv() {
        for event in events {
          let event_path = event.path;

          if !ignore_matcher.is_ignore(&event_path, event_path.is_dir()) {
            if is_configuration_file(&event_path) {
              match reload_config(config.as_deref()) {
                Ok(config) => {
                  info!("Tauri configuration changed. Rewriting manifest...");
                  self.app_settings.manifest =
                    rewrite_manifest(config.lock().unwrap().as_ref().unwrap())?
                }
                Err(err) => {
                  let p = process.lock().unwrap();
                  if p.is_building_app() {
                    p.kill().with_context(|| "failed to kill app process")?;
                  }
                  error!("{}", err);
                }
              }
            } else {
              info!(
                "File {} changed. Rebuilding application...",
                event_path
                  .strip_prefix(&app_path)
                  .unwrap_or(&event_path)
                  .display()
              );
              // When tauri.conf.json is changed, rewrite_manifest will be called
              // which will trigger the watcher again
              // So the app should only be started when a file other than tauri.conf.json is changed
              let mut p = process.lock().unwrap();
              p.kill().with_context(|| "failed to kill app process")?;
              // wait for the process to exit
              loop {
                if let Ok(Some(_)) = p.try_wait() {
                  break;
                }
              }
              *p = run(self)?;
            }
          }
        }
      }
    }
  }
}

/// The `workspace` section of the app configuration (read from Cargo.toml).
#[derive(Clone, Debug, Deserialize)]
struct WorkspaceSettings {
  /// the workspace members.
  members: Option<Vec<String>>,
}

#[derive(Clone, Debug, Deserialize)]
struct BinarySettings {
  name: String,
  path: Option<String>,
}

/// The package settings.
#[derive(Debug, Clone, Deserialize)]
pub struct CargoPackageSettings {
  /// the package's name.
  pub name: Option<String>,
  /// the package's version.
  pub version: Option<String>,
  /// the package's description.
  pub description: Option<String>,
  /// the package's homepage.
  pub homepage: Option<String>,
  /// the package's authors.
  pub authors: Option<Vec<String>>,
  /// the default binary to run.
  pub default_run: Option<String>,
}

/// The Cargo settings (Cargo.toml root descriptor).
#[derive(Clone, Debug, Deserialize)]
struct CargoSettings {
  /// the package settings.
  ///
  /// it's optional because ancestor workspace Cargo.toml files may not have package info.
  package: Option<CargoPackageSettings>,
  /// the workspace settings.
  ///
  /// it's present if the read Cargo.toml belongs to a workspace root.
  workspace: Option<WorkspaceSettings>,
  /// the binary targets configuration.
  bin: Option<Vec<BinarySettings>>,
}

impl CargoSettings {
  /// Try to load a set of CargoSettings from a "Cargo.toml" file in the specified directory.
  fn load(dir: &Path) -> crate::Result<Self> {
    let toml_path = dir.join("Cargo.toml");
    let mut toml_str = String::new();
    let mut toml_file = File::open(toml_path).with_context(|| "failed to open Cargo.toml")?;
    toml_file
      .read_to_string(&mut toml_str)
      .with_context(|| "failed to read Cargo.toml")?;
    toml::from_str(&toml_str)
      .with_context(|| "failed to parse Cargo.toml")
      .map_err(Into::into)
  }
}

pub struct RustAppSettings {
  manifest: Manifest,
  cargo_settings: CargoSettings,
  cargo_package_settings: CargoPackageSettings,
  package_settings: PackageSettings,
  cargo_config: CargoConfig,
  target_triple: String,
}

impl AppSettings for RustAppSettings {
  fn get_package_settings(&self) -> PackageSettings {
    self.package_settings.clone()
  }

  fn get_bundle_settings(
    &self,
    config: &Config,
    features: &[String],
  ) -> crate::Result<BundleSettings> {
    tauri_config_to_bundle_settings(
      &self.manifest,
      features,
      config.tauri.bundle.clone(),
      config.tauri.system_tray.clone(),
      config.tauri.updater.clone(),
    )
  }

  fn app_binary_path(&self, options: &Options) -> crate::Result<PathBuf> {
    let bin_name = self
      .cargo_package_settings()
      .name
      .clone()
      .expect("Cargo manifest must have the `package.name` field");

    let out_dir = self
      .out_dir(options.target.clone(), options.debug)
      .with_context(|| "failed to get project out directory")?;

    let binary_extension: String = if self.target_triple.contains("windows") {
      "exe"
    } else {
      ""
    }
    .into();

    Ok(out_dir.join(bin_name).with_extension(&binary_extension))
  }

  fn get_binaries(&self, config: &Config, target: &str) -> crate::Result<Vec<BundleBinary>> {
    let mut binaries: Vec<BundleBinary> = vec![];

    let binary_extension: String = if target.contains("windows") {
      ".exe"
    } else {
      ""
    }
    .into();

    if let Some(bin) = &self.cargo_settings.bin {
      let default_run = self
        .package_settings
        .default_run
        .clone()
        .unwrap_or_else(|| "".to_string());
      for binary in bin {
        binaries.push(
          if Some(&binary.name) == self.cargo_package_settings.name.as_ref()
            || binary.name.as_str() == default_run
          {
            BundleBinary::new(
              format!(
                "{}{}",
                config
                  .package
                  .binary_name()
                  .unwrap_or_else(|| binary.name.clone()),
                &binary_extension
              ),
              true,
            )
          } else {
            BundleBinary::new(
              format!("{}{}", binary.name.clone(), &binary_extension),
              false,
            )
          }
          .set_src_path(binary.path.clone()),
        )
      }
    }

    let mut bins_path = tauri_dir();
    bins_path.push("src/bin");
    if let Ok(fs_bins) = std::fs::read_dir(bins_path) {
      for entry in fs_bins {
        let path = entry?.path();
        if let Some(name) = path.file_stem() {
          let bin_exists = binaries.iter().any(|bin| {
            bin.name() == name || path.ends_with(bin.src_path().unwrap_or(&"".to_string()))
          });
          if !bin_exists {
            binaries.push(BundleBinary::new(
              format!("{}{}", name.to_string_lossy(), &binary_extension),
              false,
            ))
          }
        }
      }
    }

    if let Some(default_run) = self.package_settings.default_run.as_ref() {
      match binaries.iter_mut().find(|bin| bin.name() == default_run) {
        Some(bin) => {
          if let Some(bin_name) = config.package.binary_name() {
            bin.set_name(bin_name);
          }
        }
        None => {
          binaries.push(BundleBinary::new(
            format!(
              "{}{}",
              config
                .package
                .binary_name()
                .unwrap_or_else(|| default_run.to_string()),
              &binary_extension
            ),
            true,
          ));
        }
      }
    }

    match binaries.len() {
      0 => binaries.push(BundleBinary::new(
        #[cfg(target_os = "linux")]
        self.package_settings.product_name.to_kebab_case(),
        #[cfg(not(target_os = "linux"))]
        format!(
          "{}{}",
          self.package_settings.product_name.clone(),
          &binary_extension
        ),
        true,
      )),
      1 => binaries.get_mut(0).unwrap().set_main(true),
      _ => {}
    }

    Ok(binaries)
  }
}

impl RustAppSettings {
  pub fn new(config: &Config, manifest: Manifest, target: Option<String>) -> crate::Result<Self> {
    let cargo_settings =
      CargoSettings::load(&tauri_dir()).with_context(|| "failed to load cargo settings")?;
    let cargo_package_settings = match &cargo_settings.package {
      Some(package_info) => package_info.clone(),
      None => {
        return Err(anyhow::anyhow!(
          "No package info in the config file".to_owned(),
        ))
      }
    };

    let package_settings = PackageSettings {
      product_name: config.package.product_name.clone().unwrap_or_else(|| {
        cargo_package_settings
          .name
          .clone()
          .expect("Cargo manifest must have the `package.name` field")
      }),
      version: config.package.version.clone().unwrap_or_else(|| {
        cargo_package_settings
          .version
          .clone()
          .expect("Cargo manifest must have the `package.version` field")
      }),
      description: cargo_package_settings
        .description
        .clone()
        .unwrap_or_default(),
      homepage: cargo_package_settings.homepage.clone(),
      authors: cargo_package_settings.authors.clone(),
      default_run: cargo_package_settings.default_run.clone(),
    };

    let cargo_config = CargoConfig::load(&tauri_dir())?;

    let target_triple = target.unwrap_or_else(|| {
      cargo_config
        .build()
        .target()
        .map(|t| t.to_string())
        .unwrap_or_else(|| {
          let output = Command::new("rustc").args(&["-vV"]).output().unwrap();
          let stdout = String::from_utf8_lossy(&output.stdout);
          stdout
            .split('\n')
            .find(|l| l.starts_with("host:"))
            .unwrap()
            .replace("host:", "")
            .trim()
            .to_string()
        })
    });

    Ok(Self {
      manifest,
      cargo_settings,
      cargo_package_settings,
      package_settings,
      cargo_config,
      target_triple,
    })
  }

  pub fn cargo_package_settings(&self) -> &CargoPackageSettings {
    &self.cargo_package_settings
  }

  pub fn out_dir(&self, target: Option<String>, debug: bool) -> crate::Result<PathBuf> {
    get_target_dir(
      target
        .as_deref()
        .or_else(|| self.cargo_config.build().target()),
      !debug,
    )
  }
}

#[derive(Deserialize)]
struct CargoMetadata {
  target_directory: PathBuf,
  workspace_root: PathBuf,
}

fn get_cargo_metadata() -> crate::Result<CargoMetadata> {
  let output = Command::new("cargo")
    .args(["metadata", "--no-deps", "--format-version", "1"])
    .current_dir(tauri_dir())
    .output()?;

  if !output.status.success() {
    return Err(anyhow::anyhow!(
      "cargo metadata command exited with a non zero exit code: {}",
      String::from_utf8(output.stderr)?
    ));
  }

  Ok(serde_json::from_slice(&output.stdout)?)
}

/// This function determines the 'target' directory and suffixes it with 'release' or 'debug'
/// to determine where the compiled binary will be located.
fn get_target_dir(target: Option<&str>, is_release: bool) -> crate::Result<PathBuf> {
  let mut path = get_cargo_metadata()
    .with_context(|| "failed to get cargo metadata")?
    .target_directory;

  if let Some(triple) = target {
    path.push(triple);
  }

  path.push(if is_release { "release" } else { "debug" });

  Ok(path)
}

/// Executes `cargo metadata` to get the workspace directory.
pub fn get_workspace_dir() -> crate::Result<PathBuf> {
  Ok(
    get_cargo_metadata()
      .with_context(|| "failed to get cargo metadata")?
      .workspace_root,
  )
}

#[allow(unused_variables)]
fn tauri_config_to_bundle_settings(
  manifest: &Manifest,
  features: &[String],
  config: crate::helpers::config::BundleConfig,
  system_tray_config: Option<crate::helpers::config::SystemTrayConfig>,
  updater_config: crate::helpers::config::UpdaterConfig,
) -> crate::Result<BundleSettings> {
  let enabled_features = manifest.all_enabled_features(features);

  #[cfg(windows)]
  let windows_icon_path = PathBuf::from(
    config
      .icon
      .iter()
      .find(|i| i.ends_with(".ico"))
      .cloned()
      .expect("the bundle config must have a `.ico` icon"),
  );
  #[cfg(not(windows))]
  let windows_icon_path = PathBuf::from("");

  #[allow(unused_mut)]
  let mut resources = config.resources.unwrap_or_default();
  #[allow(unused_mut)]
  let mut depends = config.deb.depends.unwrap_or_default();

  #[cfg(target_os = "linux")]
  {
    if let Some(system_tray_config) = &system_tray_config {
      let tray = std::env::var("TAURI_TRAY").unwrap_or_else(|_| "ayatana".to_string());
      if tray == "ayatana" {
        depends.push("libayatana-appindicator3-1".into());
      } else {
        depends.push("libappindicator3-1".into());
      }
    }

    // provides `libwebkit2gtk-4.0.so.37` and all `4.0` versions have the -37 package name
    depends.push("libwebkit2gtk-4.0-37".to_string());
    depends.push("libgtk-3-0".to_string());
  }

  #[cfg(windows)]
  {
    if let Some(webview_fixed_runtime_path) = &config.windows.webview_fixed_runtime_path {
      resources.push(webview_fixed_runtime_path.display().to_string());
    } else if let crate::helpers::config::WebviewInstallMode::FixedRuntime { path } =
      &config.windows.webview_install_mode
    {
      resources.push(path.display().to_string());
    }
  }

  let signing_identity = match std::env::var_os("APPLE_SIGNING_IDENTITY") {
    Some(signing_identity) => Some(
      signing_identity
        .to_str()
        .expect("failed to convert APPLE_SIGNING_IDENTITY to string")
        .to_string(),
    ),
    None => config.macos.signing_identity,
  };

  let provider_short_name = match std::env::var_os("APPLE_PROVIDER_SHORT_NAME") {
    Some(provider_short_name) => Some(
      provider_short_name
        .to_str()
        .expect("failed to convert APPLE_PROVIDER_SHORT_NAME to string")
        .to_string(),
    ),
    None => config.macos.provider_short_name,
  };

  Ok(BundleSettings {
    identifier: Some(config.identifier),
    publisher: config.publisher,
    icon: Some(config.icon),
    resources: if resources.is_empty() {
      None
    } else {
      Some(resources)
    },
    copyright: config.copyright,
    category: match config.category {
      Some(category) => Some(AppCategory::from_str(&category).map_err(|e| match e {
        Some(e) => anyhow::anyhow!("invalid category, did you mean `{}`?", e),
        None => anyhow::anyhow!("invalid category"),
      })?),
      None => None,
    },
    short_description: config.short_description,
    long_description: config.long_description,
    external_bin: config.external_bin,
    deb: DebianSettings {
      depends: if depends.is_empty() {
        None
      } else {
        Some(depends)
      },
      files: config.deb.files,
    },
    macos: MacOsSettings {
      frameworks: config.macos.frameworks,
      minimum_system_version: config.macos.minimum_system_version,
      license: config.macos.license,
      exception_domain: config.macos.exception_domain,
      signing_identity,
      provider_short_name,
      entitlements: config.macos.entitlements,
      info_plist_path: {
        let path = tauri_dir().join("Info.plist");
        if path.exists() {
          Some(path)
        } else {
          None
        }
      },
    },
    windows: WindowsSettings {
      timestamp_url: config.windows.timestamp_url,
      tsp: config.windows.tsp,
      digest_algorithm: config.windows.digest_algorithm,
      certificate_thumbprint: config.windows.certificate_thumbprint,
      wix: config.windows.wix.map(|w| {
        let mut wix = wix_settings(w);
        wix.license = wix.license.map(|l| tauri_dir().join(l));
        wix
      }),
      nsis: config.windows.nsis.map(nsis_settings),
      icon_path: windows_icon_path,
      webview_install_mode: config.windows.webview_install_mode,
      webview_fixed_runtime_path: config.windows.webview_fixed_runtime_path,
      allow_downgrades: config.windows.allow_downgrades,
    },
    updater: Some(UpdaterSettings {
      active: updater_config.active,
      // we set it to true by default we shouldn't have to use
      // unwrap_or as we have a default value but used to prevent any failing
      dialog: updater_config.dialog,
      pubkey: updater_config.pubkey,
      endpoints: updater_config
        .endpoints
        .map(|endpoints| endpoints.iter().map(|e| e.to_string()).collect()),
      msiexec_args: Some(updater_config.windows.install_mode.msiexec_args()),
    }),
    ..Default::default()
  })
}<|MERGE_RESOLUTION|>--- conflicted
+++ resolved
@@ -28,20 +28,10 @@
 };
 use tauri_utils::config::parse::is_configuration_file;
 
-<<<<<<< HEAD
-use super::{AppSettings, ExitReason, Interface};
-use crate::{
-  helpers::{
-    app_paths::tauri_dir,
-    config::{nsis_settings, reload as reload_config, wix_settings, Config},
-  },
-  CommandExt,
-=======
 use super::{AppSettings, DevProcess, ExitReason, Interface};
 use crate::helpers::{
   app_paths::{app_dir, tauri_dir},
   config::{reload as reload_config, wix_settings, Config},
->>>>>>> 348b26ff
 };
 
 mod cargo_config;
